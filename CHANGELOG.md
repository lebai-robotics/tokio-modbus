# Changelog

<<<<<<< HEAD
## v0.5.2 (Unreleased)

- Fix (RTU): Wrong byte count offset when writing multiple coils/registers

## v0.5.1 (2021-11-21)

- Fix: require tokio/rt for sync feature
- Changed: Update methods on TCP server to be async (only concerns `tcp-server-unstable` feature)

## v0.5.0 (2021-08-20)

- Removed `sync` from default features
- Derived `Debug` for client-side RTU/TCP `Context`
- Removed client-side `SharedContext`
- Upgraded [tokio](https://tokio.rs/) version from 0.2 to 1
- Switched from deprecated [net2](https://github.com/deprecrated/net2-rs) to [socket2](https://github.com/rust-lang/socket2)

=======
## v0.4.2 (2021-12-05)

- Fix (RTU): Wrong byte count offset when writing multiple coils/registers

>>>>>>> a4203dae
## v0.4.1 (2021-08-13)

- Fixed handling of *broken pipe* errors in RTU service
- Fixed multiplication overflow for function 1 and 2 [#87](https://github.com/slowtec/tokio-modbus/pull/87)

## v0.4.0 (2020-03-13)

- New public API: moved to async/await and tokio v0.2.x
- Removed unmaintained dependency `tokio-proto`
- Make `Exception` and `ExceptionResponse` public
- Fixed `WriteSingleCoil` response to include data
- Hide server traits `Service`/`NewService` traits behind `server` feature
- Hide TCP server implementation behind `tcp-server-unstable` feature
- Improved documentation

### Breaking Changes

Due to the move to async/await and tokio v0.2.x you'll need to adjust
your current code.
Here are some lines as example:

```diff
-let mut core = Core::new().unwrap();
-let handle = core.handle();
 let socket_addr = "127.0.0.1:5502".parse().unwrap();
-let task = tcp::connect(&handle, socket_addr).and_then(move |ctx|
-    ctx.read_input_registers(0x1000, 7).and_then(move |data|
-        // ...
-    )
-);
+let mut ctx = tcp::connect(socket_addr).await?;
+let data = ctx.read_input_registers(0x1000, 7).await?;
```

## v0.3.5 (2019-09-17)

- Added missing implementation of `disconnect()` for TCP clients
- Upgraded *tokio-serial* to version 3.3

## v0.3.4 (2019-05-21)

- Disabled the default features of *tokio-serial* to exclude an unused
  dependency on *libudev* inherited from *mio-serial*

## v0.3.3 (2019-05-16)

- Fixed reading coils: Truncate response payload to match the requested
  number of coils or discrete inputs.

## v0.3.2 (2019-04-15)

- Client: Added a `Disconnect` request as *poison pill* for stopping
  the client service and to release the underlying transport
- Added utilities to share a single Modbus context within a thread for
  communicating with multiple devices
- Added utility functions to disconnect and reconnect stale connections
  after errors
- Minimal Rust version: `1.34.0`

### Potential breaking change

Extending the `Request` enum with the new variant `Disconnect` might break
existing code. This variant is only used internally within the client and
will never be sent across the wire and can safely be ignored by both clients
and servers!

## v0.3.1 (2019-04-08)

- RTU client: Use a generic async transport instead of `Serial`

## v0.3.0 (2019-04-02)

- New public API
- Client: Change devices while connected
- TCP Client: Connect to RTU devices via gateway (unit identifier)
- RTU Client: Try to recover from frame errors

### Breaking Changes

- Make all public crate exports accessible in the new `prelude` module

  ```diff
  -  use tokio_modbus::*;
  +  use tokio_modbus::prelude::*;
  ```

- Rename and relocate client traits

  ```diff
  -  client::ModbusClient
  +  client::Client
  ```

  ```diff
  -  client::SyncModbusClient
  +  client::sync::Client
  ```

- Rename and relocate _Client_ structs into _Context_

  ```diff
  -  client::Client
  +  client::Context
  ```

  ```diff
  -  client::SyncClient
  +  client::sync::Context
  ```

- Split `Client` trait into `Client` + `Reader` + `Writer` traits

- Use free functions in (nested) submodules for creating/connecting a client context

  ```diff
  -  Client::connect_tcp(...);
  +  tcp::connect(...) or tcp::connect_device(...);
  ```

  ```diff
  -  Client::connect_rtu(...);
  +  rtu::connect_device(...);
  ```

  ```diff
  -  SyncClient::connect_tcp(...);
  +  sync::tcp::connect(...) or sync::tcp::connect_device(...);
  ```

  ```diff
  -  SyncClient::connect_rtu(...);
  +  sync::rtu::connect_device(...);
  ```

- Reorder parameters of asynchronous connect() functions,
  i.e. the Tokio handle is always the first parameter

- Move TCP server into submodule

  ```diff
  -  Server::new_tcp(socket_addr).serve(...);
  +  tcp::Server::new(socket_addr).serve(...);
  ```

## v0.2.3 (2018-12-03)

- fix decoding of incomplete RTU frames

## v0.2.2 (2018-12-01)

- fix compilation with `features = ["rtu"]`
- refactor: use `tokio-codec`
- refactor: use `put_u16_be` instead of `put_u16::<BigEndian>`
- refactor: prepare for compilation with `edition = "2018"`

## v0.2.1 (2018-04-04)

- fix codec: create buffers with correct capacity

## v0.2.0 (2018-03-30)

- add simple tcp server implementation
- add sync clients
- use tokio-serial v0.6.x

### Breaking Changes

- Changed Client API

  ```diff
  -  use tokio_modbus::{Client, TcpClient};
  +  use tokio_modbus::*;
  ```

  ```diff
  -  RtuClient::connect(port, server_addr, &handle)
  +  Client::connect_rtu(port, server_addr, &handle)
  ```

  ```diff
  -  TcpClient::connect(&addr, &handle)
  +  Client::connect_tcp(&addr, &handle)
  ```

## v0.1.0 (2018-01-21)

- initial implementation<|MERGE_RESOLUTION|>--- conflicted
+++ resolved
@@ -1,6 +1,5 @@
 # Changelog
 
-<<<<<<< HEAD
 ## v0.5.2 (Unreleased)
 
 - Fix (RTU): Wrong byte count offset when writing multiple coils/registers
@@ -18,12 +17,10 @@
 - Upgraded [tokio](https://tokio.rs/) version from 0.2 to 1
 - Switched from deprecated [net2](https://github.com/deprecrated/net2-rs) to [socket2](https://github.com/rust-lang/socket2)
 
-=======
 ## v0.4.2 (2021-12-05)
 
 - Fix (RTU): Wrong byte count offset when writing multiple coils/registers
 
->>>>>>> a4203dae
 ## v0.4.1 (2021-08-13)
 
 - Fixed handling of *broken pipe* errors in RTU service
